--- conflicted
+++ resolved
@@ -12,11 +12,7 @@
 endif::[]
 
 ifndef::env-github[]
-<<<<<<< HEAD
 image::images/Circles UI.png[width="600"]
-=======
-image::docs/images/Ui.png[width="600"]
->>>>>>> 37e87861
 endif::[]
 
 * This is a desktop Address Book application. It has a GUI but most of the user interactions happen using a CLI (Command Line Interface).
