--- conflicted
+++ resolved
@@ -1,7 +1,4 @@
 # LimeFallacie
-<<<<<<< HEAD
-###### /java/seedu/address/logic/commands/ListCommandTest.java
-=======
 ###### \java\seedu\address\logic\commands\ImportCommandTest.java
 ``` java
 
@@ -29,7 +26,6 @@
 
 ```
 ###### \java\seedu\address\logic\commands\ListCommandTest.java
->>>>>>> 00125b30
 ``` java
 /**
  * Contains integration tests (interaction with the Model) and unit tests for ListCommand.
@@ -75,7 +71,7 @@
     }
 }
 ```
-###### /java/seedu/address/logic/commands/SortCommandTest.java
+###### \java\seedu\address\logic\commands\SortCommandTest.java
 ``` java
 /**
  * Contains integration tests (interaction with the Model) and unit tests for SortCommand.
@@ -127,7 +123,7 @@
     }
 }
 ```
-###### /java/seedu/address/logic/parser/ExportCommandParserTest.java
+###### \java\seedu\address\logic\parser\ExportCommandParserTest.java
 ``` java
 public class ExportCommandParserTest {
     private ExportCommandParser parser = new ExportCommandParser();
@@ -143,7 +139,7 @@
     }
 }
 ```
-###### /java/seedu/address/logic/parser/ImportCommandParserTest.java
+###### \java\seedu\address\logic\parser\ImportCommandParserTest.java
 ``` java
 public class ImportCommandParserTest {
 
@@ -160,7 +156,7 @@
     }
 }
 ```
-###### /java/seedu/address/logic/parser/ListCommandParserTest.java
+###### \java\seedu\address\logic\parser\ListCommandParserTest.java
 ``` java
 public class ListCommandParserTest {
     private ListCommandParser parser = new ListCommandParser();
@@ -176,7 +172,7 @@
     }
 }
 ```
-###### /java/seedu/address/logic/parser/SortCommandParserTest.java
+###### \java\seedu\address\logic\parser\SortCommandParserTest.java
 ``` java
 public class SortCommandParserTest {
     private SortCommandParser parser = new SortCommandParser();
@@ -192,7 +188,7 @@
     }
 }
 ```
-###### /java/seedu/address/testutil/TypicalSortTypes.java
+###### \java\seedu\address\testutil\TypicalSortTypes.java
 ``` java
 /**
  * A utility class containing a list of {@code sortType} Strings to be used in tests.
@@ -203,7 +199,7 @@
     public static final String SORT_TYPE_EMAIL = "email";
 }
 ```
-###### /java/seedu/address/testutil/TypicalStorage.java
+###### \java\seedu\address\testutil\TypicalStorage.java
 ``` java
 /**
  * A utility class containing a constructor for a dummy storage object
