= Circles - User Guide
:toc:
:toc-title:
:toc-placement: preamble
:sectnums:
:imagesDir: images
:stylesDir: stylesheets
:experimental:
ifdef::env-github[]
:tip-caption: :bulb:
:note-caption: :information_source:
endif::[]
:repoURL: https://github.com/CS2103AUG2017-T17-B3/main

By: `CS2103 T17 - B3`      Last Updated: `1 Nov 2017`      Licence: `MIT`

== About
What’s the first thing you think about when you hear the words _“command line interface (CLI)”_?
Do you think of environments like the picture below, and feel daunted by it?

image::CLI.png[width="790"]
_Figure 1: Command Line Interface_

Rest assured, Circles is here to help. +
Circles is a personal address book that stores and organises your contacts and their contact information,
displaying them in a neat and organised fashion. +

It’s only caveat is that you, the user, can only control it using a CLI. Circles helps you practise using a
CLI in a more comfortable environment, and gets you used to using a single string of words to execute your commands by
making the commands as intuitive as possible. +

So now that you know what Circles can do for you, let’s dive into how to use Circles.


== Quick Start

.  Ensure you have Java version `1.8.0_60` or later installed in your Computer.
+
[NOTE]
Having any Java 8 version is not enough. +
This app will not work with earlier versions of Java 8.
+
.  Download the latest `addressbook.jar` link:{repoURL}/releases[here].
.  Copy the file to the folder you want to use as the home folder for your Address Book.
.  Double-click the file to start the app. The GUI should appear in a few seconds.
+
image::Ui.png[width="790"]
+
.  Type the command in the command box and press kbd:[Enter] to execute it. +
e.g. typing *`help`* and pressing kbd:[Enter] will open the help window.
.  Some example commands you can try:

* *`list`* : lists all contacts
* **`add`**`n/John Doe p/98765432 e/johnd@example.com a/John street, block 123, #01-01` : adds a contact named `John Doe` to the Address Book.
* **`delete`**`3` : deletes the 3rd contact shown in the current list
* *`exit`* : exits the app

.  Refer to the link:#features[Features] section below for details of each command.

== Features

====
*Command Format*

* Words in `UPPER_CASE` are the parameters to be supplied by the user e.g. in `add n/NAME`, `NAME` is a parameter which can be used as `add n/John Doe`.
* Items in square brackets are optional e.g `n/NAME [t/TAG]` can be used as `n/John Doe t/friend` or as `n/John Doe`.
* Items with `…`​ after them can be used multiple times including zero times e.g. `[t/TAG]...` can be used as `{nbsp}` (i.e. 0 times), `t/friend`, `t/friend t/family` etc.
* Parameters can be in any order e.g. if the command specifies `n/NAME p/PHONE_NUMBER`, `p/PHONE_NUMBER n/NAME` is also acceptable.
====

=== Viewing help : `help`
New to Circles? Fret not, you can view  the Circles’ User Guide by using the Help Command: +
Format: `help` +

1. Enter ‘help’ into the command box or press the ‘F1’ key on your keyboard. +
2. Add new window will pop-up, showing the user-guide. (As shown in Figure 2) +

image::Figure2.png[width="790"]
_Figure 2: Circles’ Help Window_

//tag::optional[]

=== Adding a person: `add`
The most important feature for any user of an address book is to add the contacts. Optional fields
are denoted in square brackets [ ]. To add contacts: +
Format: `add n/NAME [p/PHONE_NUMBER] [b/BIRTHDAY] [e/EMAIL] [a/ADDRESS] [t/TAG]...` +

//end::optional[]

1. Enter `add n/NAME  p/PHONENUMBER b/BIRTHDAY e/EMAIL a/ADDRESS t/TAG` +
_E.g: add n/John Doe p/81234567 b/02-03-1995 e/johnd@gmail.com a/Blk 311, Clementi Ave 2,
#02-25, t/friends t/owesMoney_

2. The following message will appear if the add was successful. (As shown in Figure 3) +
_E.g: New person added: John Doe Phone: 81234567 Birthday: 02-03-1995
Email: johnd@gmail.com Address: Blk 311, Clementi Ave 2, #02-25, Tags: [owesMoney][friends]_

image::Figure3.png[width="790"]
_Figure 3: Add Successful Message_


[TIP]
A person can have any number of tags (including 0) +
The parameters for add command can be in any order. +
Entering `n/NAME, p/PHONE’ or ‘p/PHONE, n/NAME` will work as well. +
The tag parameter (t/TAG) can be left empty if there are no tags for the person +
The fields  `PHONE`, `EMAIL`, `ADDRESS` and `BIRTHDAY` are optional fields. +
You cannot add the exact same person into the Circles.

// tag::listtag[]
=== Listing all persons : `list`
To get a clear view of all the contacts available in your address book, you can simply use the List Command as shown in
Fig 4 below: +

==== Use case 1
Format: `list all` +

1. Enter `list all` +
2. The following message will appear if there are contacts in the address book. (As shown in Fig 4) +
_E.g: Listed all persons_

image::Figure4.png[width="790"]
_Figure 4: List of Contacts_

==== Use case 2
Format: `list [tag]` +

1. Enter `list` followed by the tag you wish to display +
2. All contacts with the corresponding [tag] will be displayed
// end::listtag[]

=== Editing a person : `edit`

Suppose your new friend, John Doe, has changed his phone number, and you want to update his phone number accordingly. +
Format: `edit INDEX [n/NAME] [p/PHONE] [e/EMAIL] [a/ADDRESS] [t/TAG]...` +

1. Enter `edit INDEX p/NEW_NUMBER` and Circles will update John Doe’s phone number, while the other information remains unchanged. +
_E.g: In Figure 5, the INDEX of John Doe is 7, so you enter_ `edit 7 p/98765432`
2. The following message will appear if the edit was successful. (As shown in Figure 5) +
_E.g: Edited Person: John Doe Phone: 98765432 Email: johnd@gmail.com Address: Blk 311, Clementi Ave 2, #02-25 Tags: [owesMoney][friends]_

image::Figure5.png[width="790"]
_Figure 5: Edit a person's phone number_

****
* Edits the person at the specified `INDEX`. The index refers to the index number shown in the last person listing. The index *must be a positive integer* 1, 2, 3, ...
* At least one of the optional fields must be provided.
* Existing values will be updated to the input values.
* When editing tags, the existing tags of the person will be removed i.e adding of tags is not cumulative.
* You can remove all the person's tags by typing `t/` without specifying any tags after it.
****


[TIP]
The INDEX must be a positive integer greater than 0. +
The tag parameter (t/TAG) can be left empty if there are no tags for the person +
The parameters for edit command can be in any order. Entering `n/NAME, p/PHONE’ or ‘p/PHONE, n/NAME` will work as well. +
You cannot add the exact same person into the Circles.

// tag::find[]
=== Locating persons by name: `find`

Finding contact card by name is possible even with just their surnames.
Suppose your boss is called Alex Yeoh, but you only remember him by his surname. +
To search for his contact, simply do the following: +

Format: `find KEYWORD [MORE_KEYWORDS]`

1. Enter `find Yeoh` in the input field. Circles will filter out contact cards with text matching “Yeoh”.
2. Contact cards with relevant matching text will be displayed (As shown in Figure 6)

image::Figure6.png[width="790"]
_Figure 6: Result of finding "Yeoh"_ +

****
* The search is case insensitive. e.g `hans` will match `Hans`
* The order of the keywords does not matter. e.g. `Hans Bo` will match `Bo Hans`
* Only the name is searched.
* Only full words will be matched e.g. `Han` will not match `Hans`
* Persons matching at least one keyword will be returned (i.e. `OR` search). e.g. `Hans Bo` will return `Hans Gruber`, `Bo Yang`
****
// end::find[]

// tag::delete[]
=== Deleting a person : `delete`

Circles allow you to delete contacts so you can just have the relevant contacts in your address book.
Deletion of contact can be in 2 formats, depending on how many contacts you are deleting. +

[.underline]#For single deletion# +
Format: `delete INDEX` +

1. Enter `delete 1` to delete 1st person on the list. Results will be as shown in Figure 7 below.

image::Figure7.png[width="790"]
_Figure 7: Deleting a single person_ +

[.underline]#For multiple deletion# +
Format: `delete INDEX, INDEX` +

1. Enter `delete 1, 6` to delete the 1st and 6th persons on the list. More deletions can be added to the command. Results will be as shown in Figure 8 below.

image::Figure8.png[width="790"]
_Figure 8: Deleting multiple people_ +

****
* Deletes the person at the specified `INDEX`.
* The index refers to the index number shown in the most recent listing.
* The index *must be a positive integer* 1, 2, 3, ...
****
//end::delete[]

=== Selecting a person : `select`

To view any contact’s information, the select command can allow you to choose a specific contact
<<<<<<< HEAD
and open the contact card on the browser panel in the middle +

=======
and display the contact’s name on the person information panel. +
>>>>>>> 744a4f9b
Format: `select INDEX` +

1. Enter `select` followed by the index number of the person you wish to select. +
_E.g._ `select 1`
<<<<<<< HEAD
2. Results will be shown in Figure 9
=======
2. Results will be shown in Figure 9 where the person information panel displays the contact’s name.
>>>>>>> 744a4f9b

image::Figure9.png[width="790"]
_Figure 9: Selecting a person_ +

****
<<<<<<< HEAD
* Selects the person and loads the contact card at the specified `INDEX`.
=======
* Selects the person and displays the contact information of the person at the specified `INDEX`.
>>>>>>> 744a4f9b
* The index refers to the index number shown in the most recent listing.
* The index *must be a positive integer* `1, 2, 3, ...`
****

// tag::selectgroup[]
=== Selecting a group : `selectgroup`

To view any group's information, the selectgroup command allows you to choose a specific group and look up
the group's members in the contacts list.
Format: `selectgroup INDEX` +

1. Enter `selectgroup` followed by the index number of the gorup you wish to select. +
_E.g_ `selectgroup 1`
2. Results will be shown in Figure 10 where the contact list panel displays the member's in the group.

image::Figure10.png[width="790"]
_Figure 10: Selecting a group_ +

****
* Selects the group and displays the group members of the group at the specified `INDEX`.
* The index refers to the index number shown in the group list.
* The index *must be a positive integer* `1, 2, 3, ...`
****
// end::selectgroup[]

=== Listing entered commands : `history`
If you want to retrieve a certain action you did previously or to simply view the past commands executed in
address book, Circles has a function to allow you to do so with just 1 command. +
Format: `history` +

1. Enter `history`.
2. A list of previously entered commands will be generated as shown in Figure 10.

image::Figure10.png[width="790"]
_Figure 10: Showing history of commands entered_ +

[NOTE]
====
Pressing the kbd:[&uarr;] and kbd:[&darr;] arrows will display the previous and next input respectively in the command box.
====

// tag::undoredo[]
=== Undoing previous command : `undo`

Unlike conventional address books that require you to manually delete / edit your mistakes while using the programme,
Circles allows you to undo the previous command. +

For example, you have accidentally deleted an important contact card and would want to retrieve it back. +
Format: `undo` +

1. Enter `undo` to undo a previously entered command
2. Contact card will be restored as shown in Figure 11.

image::Figure11.png[width="790"]
_Figure 11: Undoing a command_ +


[NOTE]
====
Undoable commands: those commands that modify the address book's content (`add`, `delete`, `edit` and `clear`).
_Do note that this function does not work  for Select, Find, List, Sort, Exit commands._
====

=== Redoing the previously undone command : `redo`
Now that you’ve retrieved a contact from the undo command, you realised that it was an incorrect contact
card that you wanted to retrieve and would like to delete it again. Circles can help you to save the trouble by
executing the `redo` function. +
Format: `redo` +

1. Enter `redo` to redo a previously undone command
2. Contact card will be deleted as shown in Figure 12.


image::Figure12.png[width="790"]
_Figure 12: Redoing a command_ +
// end::undoredo[]

// tag::pinunpin[]
=== Pinning a contact : `pin`
Pin important contacts on Circles, such as professors or tutors to contact them easily. +
Format: `pin INDEX`

1. Enter `pin 3` to pin the 3rd person in the contacts list.
2. The pinned contact should now be at the top of the contact list, sorted in alphabetical order.

image::Figure13.png[width="790"]
_Figure 13: Pinning a person_ +


=== Pinning a group : `unpin`
Unpin contacts that are previously pinned on Circles. +
Format: `unpin INDEX`

1. Enter `pin 1` to unpin the 1st person in the contacts list.
2. The unpinned contact should now return to its original position in the contact list, sorted in alphabetical order. +

image::Figure14.png[width="790"]
_Figure 14: Unpinning a person_ +

// end::pinunpin[]

// tag::groups[]
=== Creating a group : `creategroup`
Creating a group for project work or a group meet-up? You can create a group in Circles in a few simple steps! +
Format: `creategroup n/GROUP_NAME i/INDEX INDEX...`

1. Enter `creategroup n/GROUP_NAME i/INDEX INDEX...` +
_E.g: creategroup n/CS2103 Project i/1 2 3_ +

2. The following message will appear if the creation of group is successful. (as shown in Figure XX) +
_E.g: New group added: CS2103 Project with 3 member(s)_ +

image::Figure15.PNG[width="790"]
_Figure 15: Creating a group_ +

=== Deleting a group : `deletegroup`
Done with your group project and you have no need for the group anymore? Just delete the group with `deletegroup`! +
Format: `deletegroup INDEX`

1. Enter `deletegroup 1` to delete the 1st group on the Groups list on the right.

image::Figure16.PNG[width="790"]
_Figure 16: Deleting a group_ +

// end::groups[]

// tag::setcolour[]
=== Setting colours for tags : `setcolour`
Circles allows you to differentiate tags from each other by allowing you to manually set colours for you tags. +
Format: `setcolour TAGS COLOUR`

1. Enter `setcolour friends red` to set all the tags `friends` to red in Circles.

image::Figure 17.PNG[width="790"]
_Figure 17: Changing colour for a tag_ +

[TIP]
The colour that you entered here must be one of the colours in our library. +
The suitable colours to be changed are `blue, red, brown, green, black, purple, indigo, grey, chocolate, orange,
aquamarine`.
// end::setcolour[]

// tag::sort[]
=== Sorting your contacts : `sort`
The first step to organizing your address book to make it search-friendly is to have your contacts sorted alphabetically.
Circles can do the job for you as well! +
Format: `sort` +

1. Enter `sort name` to sort contacts by name in alphabetical order.
2. Circles will now have your contacts sorted by name and displayed as shown in Figure 13.

image::Figure 18.PNG[width="790"]
_Figure 18: Sorting address book by name_ +

[TIP]
You can sort the address book by phone number or email address too! Just enter `sort phone` or
`sort email` to sort address book by phone number and email respectively
// end::sort[]

// tag::expimp[]
=== Exporting the contacts list : `export`
Format: `export [directory]\[filename].xml` +

Example: `export C:\user\desktop\circles.xml` +

[TIP]
The exact destination directory of your export is needed for the feature to work accurately. +
If the exact directory is not provided, the file will be exported to the directory of the JAR file +
and the file name may not be accurate.

=== Importing a contacts list in .xml format : `import`
Format: `import [directory]\[filename].xml` +

Example: `import C:\user\downloads\circles.xml

[TIP]
The exact directory location of your import file is needed for the feature to work accurately. +
If the exact directory is not provided, Circles will not be able to locate your file, +
and will not be able to import your contacts.
To find the exact directory location of your file, right-click the file and select Properties (or Get Info on Mac); +
and find the "Location" section. The file in question *MUST BE IN .XML FORMAT*.
// end::expimp[]

=== Clearing all entries : `clear`
When changing device used for Circles or to start a new address book, you might want to delete all contacts due to
privacy concerns. Instead of manually deleting contacts using the `delete` command,
Circles have a function to allow you to clear the whole address book. +

Format: `clear` +

1. Enter `clear` to clear all contacts.
2. Address book will now be empty as shown in Figure 14.

image::Figure19.PNG[width="790"]
_Figure 19: Clearing of address book_ +


=== Exiting the program : `exit`

Finally, when you have successfully finished using Circles and want to quit the program,
simply enter `exit`, or go to `File > Exit` from the menu bar to exit the program. +
Format: `exit`

=== Saving the data

Address book data are saved in the hard disk automatically after any command that changes the data. +
There is no need to save manually.

== FAQ

*Q*: How do I transfer my data to another Computer? +
*A*: _Install the app in the other computer and overwrite the empty data file it creates with the file that
contains the data of your previous Address Book folder._

*Q*: How much does it cost to install Circles? +
*A*: _Circles is a free application with no installation fee and additional charges for features._ +

*Q*: How much free space is needed for Circles? +
*A*: _Installation of application will take about 50MB and depending on the amount of contacts saved.
It is recommended to have at least 75MB free._ +

*Q*: Does Circles work on both Windows OS and Mac OS? +
*A*: _Circles can work on both Windows and Mac. For Windows OS, simply download `Circles.exe` .
To install it in Mac OS, download the file_ `Circles.dmg`.

== Troubleshooting

Here are some of the error messages you may encounter when you run Circles. +

[.underline]#*“Unknown Command”*# : You have entered an incorrect command.
Here are some possible ways to fix this error: +
Please do check for any spelling errors. +
Enter `help` to look for all available commands in Circles.

[.underline]#*“Invalid Command Format”*#: You have entered a correct command,
but unfortunately, it seems that you have entered the parameters for the command wrongly.
Here are some possible ways to fix this error: +
Follow the parameters shown in the example from the error message. +
Enter `help` to look at the instructions for command in Circles. +


[.underline]#*“The person index provided is invalid”*#: You may have entered a negative index,
or an index more than the number of persons in the displayed list. +
Here are some possible ways to fix this error: +
Look for the index that you are trying to use, and enter it accordingly.

[.underline]#*“This person already exists in the address book”*#:
You have already added the person in Circles. +
Here are some possible ways to fix this error: +
Enter `list` or `find NAME` to check if you have already added the person.


== Command Summary

* *Add* `add n/NAME p/PHONE_NUMBER e/EMAIL a/ADDRESS [t/TAG]...` +
e.g. `add n/James Ho p/22224444 e/jamesho@example.com a/123, Clementi Rd, 1234665 t/friend t/colleague`
* *Clear* : `clear`
* *Create Group* : `creategroup n/GROUP NAME i/INDEX INDEX...`
e.g. `creategroup n/CS2103 Project i/1 2 3`
* *Delete* : `delete INDEX` + or `delete INDEX, INDEX`
e.g. `delete 3` or `delete 1, 5`
* *Delete Group* : `deletegroup INDEX`
e.g. `deletegroup 1`
* *Edit* : `edit INDEX [n/NAME] [p/PHONE_NUMBER] [e/EMAIL] [a/ADDRESS] [t/TAG]...` +
e.g. `edit 2 n/James Lee e/jameslee@example.com`
* *Find* : `find KEYWORD [MORE_KEYWORDS]` +
e.g. `find James Jake`
* *Sort* : `sort name` , `sort email` and `sort phone`
* *List* : `list`
* *Help* : `help` or kbd:[F1]
* *Pin* : `pin INDEX` +
e.g. `pin 1`
* *Select* : `select INDEX` +
e.g. `select 2`
* *Set Colour*: `setcolour TAGS COLOUR` +
e.g. `setcolour friends red`
* *Unpin* : `unpin INDEX` +
e.g. `unpin 1`
* *Export* : `export [directory]\[filename]` +
e.g. `export C:\users\user\desktop\circles.xml`
* *Import* : `import [directory]\filename]` +
e.g. `import C:\users\user\desktop\addressbook.xml`
* *History* : `history`
* *Undo* : `undo`
* *Redo* : `redo`
* *Exit* : `exit` or kbd:[F4]


_Last updated on 12th November 2017_<|MERGE_RESOLUTION|>--- conflicted
+++ resolved
@@ -213,31 +213,21 @@
 === Selecting a person : `select`
 
 To view any contact’s information, the select command can allow you to choose a specific contact
-<<<<<<< HEAD
-and open the contact card on the browser panel in the middle +
-
-=======
 and display the contact’s name on the person information panel. +
->>>>>>> 744a4f9b
+
 Format: `select INDEX` +
 
 1. Enter `select` followed by the index number of the person you wish to select. +
 _E.g._ `select 1`
-<<<<<<< HEAD
-2. Results will be shown in Figure 9
-=======
+
 2. Results will be shown in Figure 9 where the person information panel displays the contact’s name.
->>>>>>> 744a4f9b
 
 image::Figure9.png[width="790"]
 _Figure 9: Selecting a person_ +
 
 ****
-<<<<<<< HEAD
-* Selects the person and loads the contact card at the specified `INDEX`.
-=======
+
 * Selects the person and displays the contact information of the person at the specified `INDEX`.
->>>>>>> 744a4f9b
 * The index refers to the index number shown in the most recent listing.
 * The index *must be a positive integer* `1, 2, 3, ...`
 ****
