--- conflicted
+++ resolved
@@ -119,10 +119,6 @@
 Returns `john` and `John Doe`
 * `find Betsy Tim John` +
 Returns any person having names `Betsy`, `Tim`, or `John`
-<<<<<<< HEAD
-
-=== Deleting a person /multiple people : `delete`
-=======
 * `find johndoe@gmail.com` +
 Returns any person with the email `johndoe@gmail.com`
 * `find johndoe` +
@@ -136,8 +132,7 @@
 * `find friends` +
 Returns any person with the tag `friends`
 
-=== Deleting a person : `delete`
->>>>>>> 8a20c0be
+=== Deleting a person /multiple people : `delete`
 
 Deletes the specified person from the address book. +
 Format: `delete INDEX` for single deletion or +
