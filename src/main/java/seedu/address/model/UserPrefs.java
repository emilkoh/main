--- conflicted
+++ resolved
@@ -13,12 +13,9 @@
 
     private GuiSettings guiSettings;
     private String addressBookFilePath = "data/addressbook.xml";
-<<<<<<< HEAD
-    private String addressBookName = "MyAddressBook";
+
     private HashMap<String, String> colourMap;
-=======
     private String addressBookName = "Circles";
->>>>>>> 401458ee
 
     public UserPrefs() {
         this.setGuiSettings(500, 500, 10, 10);
