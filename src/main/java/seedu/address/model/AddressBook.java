package seedu.address.model;

import static java.util.Objects.requireNonNull;

import java.util.HashMap;
import java.util.HashSet;
import java.util.List;
import java.util.Map;
import java.util.Objects;
import java.util.Set;

import javafx.collections.ObservableList;
import seedu.address.model.group.Group;
import seedu.address.model.group.ReadOnlyGroup;
import seedu.address.model.group.UniqueGroupList;
import seedu.address.model.group.exceptions.DuplicateGroupException;
import seedu.address.model.group.exceptions.GroupNotFoundException;
import seedu.address.model.person.Person;
import seedu.address.model.person.ReadOnlyPerson;
import seedu.address.model.person.UniquePersonList;
import seedu.address.model.person.exceptions.DuplicatePersonException;
import seedu.address.model.person.exceptions.PersonNotFoundException;
import seedu.address.model.tag.Tag;
import seedu.address.model.tag.UniqueTagList;

/**
 * Wraps all data at the address-book level
 * Duplicates are not allowed (by .equals comparison)
 */
public class AddressBook implements ReadOnlyAddressBook {

    private final UniquePersonList persons;
    private final UniqueTagList tags;
    private final UniqueGroupList groups;

    /*
     * The 'unusual' code block below is an non-static initialization block, sometimes used to avoid duplication
     * between constructors. See https://docs.oracle.com/javase/tutorial/java/javaOO/initial.html
     *
     * Note that non-static init blocks are not recommended to use. There are other ways to avoid duplication
     *   among constructors.
     */
    {
        persons = new UniquePersonList();
        tags = new UniqueTagList();
        groups = new UniqueGroupList();
    }

    public AddressBook() {}

    /**
     * Creates an AddressBook using the Persons and Tags in the {@code toBeCopied}
     */
    public AddressBook(ReadOnlyAddressBook toBeCopied) {
        this();
        resetData(toBeCopied);
    }

    //// list overwrite operations
    public void setPersons(List<? extends ReadOnlyPerson> persons) throws DuplicatePersonException {
        this.persons.setPersons(persons);
    }

    //@@author eldonng
    public void setGroups(List<? extends  ReadOnlyGroup> groups) throws DuplicateGroupException {
        this.groups.setGroups(groups);
    }

    //@@author
    public void setTags(Set<Tag> tags) {
        this.tags.setTags(tags);
    }

    /**
     * Resets the existing data of this {@code AddressBook} with {@code newData}.
     */
    public void resetData(ReadOnlyAddressBook newData) {
        requireNonNull(newData);
        try {
            setPersons(newData.getPersonList());
        } catch (DuplicatePersonException e) {
            assert false : "AddressBooks should not have duplicate persons";
        }

        try {
            setGroups(newData.getGroupList());
        } catch (DuplicateGroupException e) {
            assert false : "AddressBooks should not have duplicate groups";
        }

        setTags(new HashSet<>(newData.getTagList()));
        syncMasterTagListWith(persons);
    }

    //// person-level operations

    /**
     * Adds a person to the address book.
     * Also checks the new person's tags and updates {@link #tags} with any new tags found,
     * and updates the Tag objects in the person to point to those in {@link #tags}.
     *
     * @throws DuplicatePersonException if an equivalent person already exists.
     */
    public void addPerson(ReadOnlyPerson p) throws DuplicatePersonException {
        Person newPerson = new Person(p);
        syncMasterTagListWith(newPerson);
        // TODO: the tags master list will be updated even though the below line fails.
        // This can cause the tags master list to have additional tags that are not tagged to any person
        // in the person list.
        persons.add(newPerson);
    }

    /**
     * Replaces the given person {@code target} in the list with {@code editedReadOnlyPerson}.
     * {@code AddressBook}'s tag list will be updated with the tags of {@code editedReadOnlyPerson}.
     *
     * @throws DuplicatePersonException if updating the person's details causes the person to be equivalent to
     *      another existing person in the list.
     * @throws PersonNotFoundException if {@code target} could not be found in the list.
     *
     * @see #syncMasterTagListWith(Person)
     */
    public void updatePerson(ReadOnlyPerson target, ReadOnlyPerson editedReadOnlyPerson)
            throws DuplicatePersonException, PersonNotFoundException {
        requireNonNull(editedReadOnlyPerson);

        Person editedPerson = new Person(editedReadOnlyPerson);
        syncMasterTagListWith(editedPerson);
        // TODO: the tags master list will be updated even though the below line fails.
        // This can cause the tags master list to have additional tags that are not tagged to any person
        // in the person list.
        persons.setPerson(target, editedPerson);
    }

    /**
     * Ensures that every tag in this person:
     *  - exists in the master list {@link #tags}
     *  - points to a Tag object in the master list
     */
    private void syncMasterTagListWith(Person person) {
        final UniqueTagList personTags = new UniqueTagList(person.getTags());
        tags.mergeFrom(personTags);

        // Create map with values = tag object references in the master list
        // used for checking person tag references
        final Map<Tag, Tag> masterTagObjects = new HashMap<>();
        tags.forEach(tag -> masterTagObjects.put(tag, tag));

        // Rebuild the list of person tags to point to the relevant tags in the master tag list.
        final Set<Tag> correctTagReferences = new HashSet<>();
        personTags.forEach(tag -> correctTagReferences.add(masterTagObjects.get(tag)));
        person.setTags(correctTagReferences);
    }

    /**
     * Ensures that every tag in these persons:
     *  - exists in the master list {@link #tags}
     *  - points to a Tag object in the master list
     *  @see #syncMasterTagListWith(Person)
     */
    private void syncMasterTagListWith(UniquePersonList persons) {
        persons.forEach(this::syncMasterTagListWith);
    }

    /**
     * Removes {@code key} from this {@code AddressBook}.
     * @throws PersonNotFoundException if the {@code key} is not in this {@code AddressBook}.
     */
    public boolean removePerson(ReadOnlyPerson key) throws PersonNotFoundException {
        if (persons.remove(key)) {
            return true;
        } else {
            throw new PersonNotFoundException();
        }
    }

    //// group-level operations

    //@@author eldonng
    /**
     * Adds a group to the address book.
     * @throws DuplicateGroupException if an equivalent group already exists.
     */
    public void addGroup(ReadOnlyGroup g) throws DuplicateGroupException {
        Group newGroup = new Group(g);
        groups.add(newGroup);
    }

<<<<<<< HEAD
    /**
     * Replaces the target person from all groups with editedPerson
     * @param target
     * @param editedPerson
     */
    public void editPersonInGroup(ReadOnlyPerson target, ReadOnlyPerson editedPerson) {
        groups.editPerson(target, editedPerson);
    }

    //@@author eldonng
=======
>>>>>>> 53b92179
    /**
     * Removes a group from the address book
     * @throws GroupNotFoundException if the group is not found
     */
    public boolean deleteGroup(ReadOnlyGroup g) throws GroupNotFoundException {
        if (groups.remove(g)) {
            return true;
        } else {
            throw new GroupNotFoundException();
        }
    }

    //// tag-level operations

    //@@author
    public void addTag(Tag t) throws UniqueTagList.DuplicateTagException {
        tags.add(t);
    }

    //// util methods

    //@@author eldonng
    @Override
    public String toString() {
        return persons.asObservableList().size() + " persons, " + tags.asObservableList().size() +  " tags, "
                + groups.asObservableList().size() + " groups.";
        // TODO: refine later
    }

    //@@author
    @Override
    public ObservableList<ReadOnlyPerson> getPersonList() {
        return persons.asObservableList();
    }

    @Override
    public ObservableList<Tag> getTagList() {
        return tags.asObservableList();
    }

    //@@author eldonng
    @Override
    public ObservableList<ReadOnlyGroup> getGroupList() {
        return groups.asObservableList();
    }

    //@@author
    @Override
    public boolean equals(Object other) {
        return other == this // short circuit if same object
                || (other instanceof AddressBook // instanceof handles nulls
                && this.persons.equals(((AddressBook) other).persons)
                && this.tags.equalsOrderInsensitive(((AddressBook) other).tags))
                && this.groups.equals(((AddressBook) other).groups);
    }

    @Override
    public int hashCode() {
        // use this method for custom fields hashing instead of implementing your own
        return Objects.hash(persons, groups, tags);
    }

}<|MERGE_RESOLUTION|>--- conflicted
+++ resolved
@@ -186,7 +186,6 @@
         groups.add(newGroup);
     }
 
-<<<<<<< HEAD
     /**
      * Replaces the target person from all groups with editedPerson
      * @param target
@@ -197,8 +196,7 @@
     }
 
     //@@author eldonng
-=======
->>>>>>> 53b92179
+
     /**
      * Removes a group from the address book
      * @throws GroupNotFoundException if the group is not found
