package seedu.address.model;

import static java.util.Objects.requireNonNull;
import static seedu.address.commons.util.CollectionUtil.requireAllNonNull;

import java.util.ArrayList;
import java.util.Comparator;
import java.util.HashMap;
import java.util.List;
import java.util.function.Predicate;
import java.util.logging.Logger;

import com.google.common.eventbus.Subscribe;

import javafx.collections.FXCollections;
import javafx.collections.ObservableList;
import javafx.collections.transformation.FilteredList;
import javafx.collections.transformation.SortedList;
import seedu.address.commons.core.ComponentManager;
import seedu.address.commons.core.LogsCenter;
import seedu.address.commons.events.model.AddressBookChangedEvent;
import seedu.address.commons.events.ui.GroupPanelSelectionChangedEvent;
import seedu.address.commons.events.ui.NewGroupListEvent;
import seedu.address.commons.events.ui.NewPersonListEvent;
import seedu.address.commons.exceptions.IllegalValueException;
import seedu.address.logic.commands.AddCommand;
import seedu.address.logic.commands.SortCommand;
import seedu.address.logic.commands.exceptions.CommandException;
import seedu.address.model.group.ReadOnlyGroup;
import seedu.address.model.group.exceptions.DuplicateGroupException;
import seedu.address.model.group.exceptions.GroupNotFoundException;
import seedu.address.model.person.Person;
import seedu.address.model.person.ReadOnlyPerson;
import seedu.address.model.person.exceptions.DuplicatePersonException;
import seedu.address.model.person.exceptions.PersonNotFoundException;
import seedu.address.model.tag.Tag;
import seedu.address.model.tag.UniqueTagList;

/**
 * Represents the in-memory model of the address book data.
 * All changes to any model should be synchronized.
 */
public class ModelManager extends ComponentManager implements Model {
    private static final Logger logger = LogsCenter.getLogger(ModelManager.class);

    private final AddressBook addressBook;
    private final FilteredList<ReadOnlyPerson> filteredPersons;
    private final FilteredList<ReadOnlyGroup> filteredGroups;
    private HashMap<Tag, String> tagColours = new HashMap<>();
    private UserPrefs colourPrefs;


    /**
     * Initializes a ModelManager with the given addressBook and userPrefs.
     */
    public ModelManager(ReadOnlyAddressBook addressBook, UserPrefs userPrefs) {
        super();
        requireAllNonNull(addressBook, userPrefs);

        logger.fine("Initializing with address book: " + addressBook + " and user prefs " + userPrefs);

        this.addressBook = new AddressBook(addressBook);
        filteredPersons = new FilteredList<>(this.addressBook.getPersonList());
        filteredGroups = new FilteredList<>(this.addressBook.getGroupList());
        colourPrefs = userPrefs;
        HashMap<String, String> stringColourMap = userPrefs.getColourMap();
        if (stringColourMap != null) {
            try {
                for (HashMap.Entry<String, String> entry : stringColourMap.entrySet()) {
                    tagColours.put(new Tag(entry.getKey()), entry.getValue());
                }

            } catch (IllegalValueException ive) {
                //it shouldn't ever reach here
            }
        }
        updateAllPersons(tagColours);
    }

    public ModelManager() {
        this(new AddressBook(), new UserPrefs());
    }

    @Override
    public void resetData(ReadOnlyAddressBook newData) {
        addressBook.resetData(newData);
        indicateAddressBookChanged();
    }

    @Override
    public ReadOnlyAddressBook getAddressBook() {
        return addressBook;
    }

    /**
     * Raises an event to indicate the model has changed
     */
    private void indicateAddressBookChanged() {
        raise(new AddressBookChangedEvent(addressBook));
    }

    @Override
    public synchronized void deletePerson(ReadOnlyPerson target) throws PersonNotFoundException {
        addressBook.removePerson(target);
<<<<<<< HEAD
        //@@author eldonng
        raise(new NewGroupListEvent(getGroupList(), addressBook.getPersonList()));
=======
        raise(new NewGroupListEvent(getGroupList()));
>>>>>>> 0e19eabc
        indicateAddressBookChanged();
    }

    @Override
    public synchronized void addPerson(ReadOnlyPerson person) throws DuplicatePersonException {
        addressBook.addPerson(person);
        updateFilteredPersonList(PREDICATE_SHOW_ALL_PERSONS);
        indicateAddressBookChanged();
    }

    //@@author eldonng
    @Override
    public synchronized void addGroup(ReadOnlyGroup group) throws DuplicateGroupException {
        addressBook.addGroup(group);
        indicateAddressBookChanged();
    }

    //@@author eldonng
    @Override
    public synchronized void deleteGroup(ReadOnlyGroup group) throws GroupNotFoundException {
        addressBook.deleteGroup(group);
        indicateAddressBookChanged();
    }

    @Override
    public void updatePerson(ReadOnlyPerson target, ReadOnlyPerson editedPerson)
            throws DuplicatePersonException, PersonNotFoundException {
        requireAllNonNull(target, editedPerson);

        addressBook.updatePerson(target, editedPerson);
        indicateAddressBookChanged();
    }

    //@@author eldonng
    @Override
    public void pinPerson(ReadOnlyPerson person) throws CommandException, PersonNotFoundException {
        try {
            Person addPin = addPinTag(person);
            updatePerson(person, addPin);
            sort(SortCommand.ARGUMENT_NAME);
        } catch (DuplicatePersonException dpe) {
            throw new CommandException(AddCommand.MESSAGE_DUPLICATE_PERSON);
        }
    }

    //@@author eldonng
    @Override
    public void unpinPerson(ReadOnlyPerson person) throws CommandException, PersonNotFoundException {
        try {
            Person removePin = removePinTag(person);
            updatePerson(person, removePin);
            sort(SortCommand.ARGUMENT_NAME);
        } catch (DuplicatePersonException dpe) {
            throw new CommandException(AddCommand.MESSAGE_DUPLICATE_PERSON);
        }
    }

    //@@author eldonng
    @Override
    public void setTagColour(String tagName, String colour) throws IllegalValueException {
        List<Tag> tagList = addressBook.getTagList();
        for (Tag tag: tagList) {
            if (tagName.equals(tag.tagName)) {
                tagColours.put(tag, colour);
                updateAllPersons(tagColours);
                indicateAddressBookChanged();
                raise(new NewPersonListEvent(getFilteredPersonList()));
                colourPrefs.updateColorMap(tagColours);
                return;
            }
        }
        throw new IllegalValueException("No such tag!");
    }

    @Override
    public HashMap<Tag, String> getTagColours() {
        return tagColours;
    }

    private void updateAllPersons(HashMap<Tag, String> allTagColours) {
        colourPrefs.updateColorMap(allTagColours);
    }

    //@@author eldonng
    /**
     * @param personToPin
     * @return updated Person with added pin to be added to the address book
     * @throws CommandException
     */
    private Person addPinTag(ReadOnlyPerson personToPin) throws CommandException {
        /**
         * Create a new UniqueTagList to add pin tag into the list.
         */
        UniqueTagList updatedTags = new UniqueTagList(personToPin.getTags());
        updatedTags.addPinTag();

        return new Person(personToPin.getName(), personToPin.getPhone(), personToPin.getBirthday(),
                personToPin.getEmail(), personToPin.getAddress(), updatedTags.toSet());
    }

    //@@author eldonng
    /**
     * @param personToUnpin
     * @return updated Person with removed pin to be added to the address book
     * @throws CommandException
     */
    private Person removePinTag(ReadOnlyPerson personToUnpin) throws CommandException {
        try {
            UniqueTagList updatedTags = new UniqueTagList(personToUnpin.getTags());
            updatedTags.removePinTag();
            return new Person(personToUnpin.getName(), personToUnpin.getPhone(),
                    personToUnpin.getBirthday(), personToUnpin.getEmail(), personToUnpin.getAddress(),
                    updatedTags.toSet());
        } catch (IllegalValueException ive) {
            throw new CommandException(Tag.MESSAGE_TAG_CONSTRAINTS);
        }
    }

    //@@author eldonng
    public Predicate<ReadOnlyPerson> getPredicateForTags(String arg) throws IllegalValueException {
        try {
            Tag targetTag = new Tag(arg);
            Predicate<ReadOnlyPerson> taggedPredicate = p -> p.getTags().contains(targetTag);
            return taggedPredicate;
        }  catch (IllegalValueException ive) {
            throw new IllegalValueException(Tag.MESSAGE_TAG_CONSTRAINTS);
        }
    }
    //=========== Filtered Person List Accessors =============================================================

    /**
     * Returns an unmodifiable view of the list of {@code ReadOnlyPerson} backed by the internal list of
     * {@code addressBook}
     */
    @Override
    public ObservableList<ReadOnlyPerson> getFilteredPersonList() {
        return FXCollections.unmodifiableObservableList(filteredPersons);
    }

    //@@author eldonng
    @Override
    public ObservableList<ReadOnlyGroup> getGroupList() {
        return FXCollections.unmodifiableObservableList(filteredGroups);
    }

    @Override
    public void updateFilteredPersonList(Predicate<ReadOnlyPerson> predicate) {
        requireNonNull(predicate);
        filteredPersons.setPredicate(predicate);
    }

    //@@author eldonng
    @Override
    public void updateFilteredGroupList(Predicate<ReadOnlyGroup> predicate) {
        requireNonNull(predicate);
        filteredGroups.setPredicate(predicate);
    }

    @Override
    public boolean equals(Object obj) {
        // short circuit if same object
        if (obj == this) {
            return true;
        }

        // instanceof handles nulls
        if (!(obj instanceof ModelManager)) {
            return false;
        }

        // state check
        ModelManager other = (ModelManager) obj;
        return addressBook.equals(other.addressBook)
                && filteredPersons.equals(other.filteredPersons);
    }

    @Override
    public void sort(String sortType) throws DuplicatePersonException {
        switch (sortType) {
        case SortCommand.ARGUMENT_NAME:
            addressBook.setPersons(sortBy(COMPARATOR_SORT_BY_NAME));
            break;

        case SortCommand.ARGUMENT_PHONE:
            addressBook.setPersons(sortBy(COMPARATOR_SORT_BY_PHONE));
            break;

        case SortCommand.ARGUMENT_EMAIL:
            addressBook.setPersons(sortBy(COMPARATOR_SORT_BY_EMAIL));
            break;

        default:
            break;

        }
        indicateAddressBookChanged();
    }

    /**
     * Sort the addressbook by the comparator given
     * @return ArrayList<ReadOnlyPerson> sorted list</ReadOnlyPerson>
     */
    private ArrayList<ReadOnlyPerson> sortBy(Comparator<ReadOnlyPerson> comparator) {
        ArrayList<ReadOnlyPerson> newList = new ArrayList<>();
        updateFilteredPersonList(PREDICATE_SHOW_ALL_PERSONS);
        SortedList<ReadOnlyPerson> sortedList =
                getFilteredPersonList().filtered(PREDICATE_SHOW_PINNED_PERSONS).sorted(comparator);
        newList.addAll(sortedList);
        sortedList = getFilteredPersonList().filtered(PREDICATE_SHOW_UNPINNED_PERSONS).sorted(comparator);
        newList.addAll(sortedList);

        return newList;
    }

    @Subscribe
    private void handleGroupPanelSelectionChangedEvent(GroupPanelSelectionChangedEvent event) {
        logger.info(LogsCenter.getEventHandlingLogMessage(event));
        updateFilteredPersonList(person -> event.getNewSelection().group.getGroupMembers().contains(person));
        raise(new NewPersonListEvent(getFilteredPersonList()));
    }
}<|MERGE_RESOLUTION|>--- conflicted
+++ resolved
@@ -102,12 +102,10 @@
     @Override
     public synchronized void deletePerson(ReadOnlyPerson target) throws PersonNotFoundException {
         addressBook.removePerson(target);
-<<<<<<< HEAD
+
         //@@author eldonng
         raise(new NewGroupListEvent(getGroupList(), addressBook.getPersonList()));
-=======
-        raise(new NewGroupListEvent(getGroupList()));
->>>>>>> 0e19eabc
+
         indicateAddressBookChanged();
     }
 
