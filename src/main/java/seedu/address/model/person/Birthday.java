--- conflicted
+++ resolved
@@ -10,14 +10,9 @@
 
 
     public static final String MESSAGE_BIRTHDAY_CONSTRAINTS =
-<<<<<<< HEAD
             "Birthday has to be in the format dd-mm-yyyy (dd to be 1-31 and mm to be 1-12)";
     public static final String BIRTHDAY_VALIDATION_REGEX = "(0[1-9]|[12]\\d|3[01])[-](0[1-9]|1[0-2])[-]\\d{4}";
-=======
-            "Birthday has to be in the format dd-mm-yyyy";
-    public static final String BIRTHDAY_VALIDATION_REGEX = "\\d{2}-\\d{2}-\\d{4}";
     public static final String BIRTHDAY_EMPTY = "-";
->>>>>>> bb3a73e7
     public final String value;
 
 
