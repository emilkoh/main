package seedu.address.model.person;

import seedu.address.commons.exceptions.IllegalValueException;

/**
 * Represents a Person's phone number in the address book.
 * Guarantees: immutable; is valid as declared in {@link #isValidEmail(String)}
 */
public class Email {

    public static final String MESSAGE_EMAIL_CONSTRAINTS =
            "Person emails should be 2 alphanumeric/period strings separated by '@'";
    public static final String EMAIL_VALIDATION_REGEX = "[\\w\\.]+@[\\w\\.]+";
    public static final String EMAIL_EMPTY = "-";

    public final String value;
    private String userName;
    private String domainName;

    /**
     * Validates given email.
     *
     * @throws IllegalValueException if given email address string is invalid.
     */
    public Email(String email) throws IllegalValueException {
<<<<<<< HEAD
        if (email == null || email.equals("-")) {
=======
        if (EMAIL_EMPTY.equals(email) || email == null) {
>>>>>>> fa295020
            this.value = EMAIL_EMPTY;
        } else {
            String trimmedEmail = email.trim();
            if (!isValidEmail(trimmedEmail)) {
                throw new IllegalValueException(MESSAGE_EMAIL_CONSTRAINTS);
            }
            this.value = trimmedEmail;
            String[] splitEmail = trimmedEmail.split("@");
            userName = splitEmail[0];
            domainName = splitEmail[1];
        }
    }

    /**
     * Returns if a given string is a valid person email.
     */
    public static boolean isValidEmail(String test) {
        return test.matches(EMAIL_VALIDATION_REGEX) || test.matches(EMAIL_EMPTY);
    }

    public String getUserName() {
        return userName;
    }

    public String getDomainName() {
        return domainName;
    }

    @Override
    public String toString() {
        return value;
    }

    @Override
    public boolean equals(Object other) {
        return other == this // short circuit if same object
                || (other instanceof Email // instanceof handles nulls
                && this.value.equals(((Email) other).value)); // state check
    }

    @Override
    public int hashCode() {
        return value.hashCode();
    }

    public int compareTo(Email compareTarget) {
        return this.toString().compareToIgnoreCase(compareTarget.toString());
    }
}<|MERGE_RESOLUTION|>--- conflicted
+++ resolved
@@ -23,11 +23,7 @@
      * @throws IllegalValueException if given email address string is invalid.
      */
     public Email(String email) throws IllegalValueException {
-<<<<<<< HEAD
-        if (email == null || email.equals("-")) {
-=======
         if (EMAIL_EMPTY.equals(email) || email == null) {
->>>>>>> fa295020
             this.value = EMAIL_EMPTY;
         } else {
             String trimmedEmail = email.trim();
