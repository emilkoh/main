--- conflicted
+++ resolved
@@ -43,14 +43,10 @@
         }
 
         //because "sorted by phone" sounds weird
-<<<<<<< HEAD
         if ("phone".equals(sortType)) {
             sortType = sortType + " number";
         }
-        
-=======
-        if("phone".equals(sortType)) {sortType = sortType + " number"; }
->>>>>>> e2a84a69
+
         //lists all contacts after sorting
         model.updateFilteredPersonList(PREDICATE_SHOW_ALL_PERSONS);
         return new CommandResult(MESSAGE_SORT_SUCCESS + sortType);
