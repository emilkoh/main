--- conflicted
+++ resolved
@@ -12,15 +12,10 @@
             + "ascending order";
     public static final String MESSAGE_REPEATED_INDEXES = "Repeated person indexes are found";
     public static final String MESSAGE_PERSONS_LISTED_OVERVIEW = "%1$d persons listed!";
-<<<<<<< HEAD
+
     public static final String[] MESSAGE_AUTOCOMPLETE_LIST = {"add", "clear", "creategroup", "delete", "deletegroup",
         "exit", "find", "help", "undo", "redo", "pin", "unpin", "sort", "edit", "history", "list", "select",
         "setcolour", "sort name", "sort phone", "sort email"};
-=======
-    public static final String[] MESSAGE_AUTOCOMPLETE_LIST = {"add", "clear", "delete", "exit", "find", "help",
-        "undo", "redo", "pin", "unpin", "sort", "edit", "history", "list", "select", "setcolour", "sort name", "sort phone",
-        "sort email"};
 
->>>>>>> 28dd7882
 
 }