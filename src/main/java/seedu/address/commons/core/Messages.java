package seedu.address.commons.core;

/**
 * Container for user visible messages.
 */
public class Messages {

    public static final String MESSAGE_UNKNOWN_COMMAND = "Unknown command";
    public static final String MESSAGE_INVALID_COMMAND_FORMAT = "Invalid command format! \n%1$s";
    public static final String MESSAGE_INVALID_PERSON_DISPLAYED_INDEX = "The person index provided is invalid";
    public static final String MESSAGE_INVALID_GROUP_DISPLAYED_INDEX = "The group index provided is invalid";
    public static final String MESSAGE_INVALID_ORDER_PERSONS_INDEX = "The person indexes provided are not in "
            + "ascending order";
    public static final String MESSAGE_REPEATED_INDEXES = "Repeated person indexes are found";
    public static final String MESSAGE_PERSONS_LISTED_OVERVIEW = "%1$d persons listed!";

    public static final String[] MESSAGE_AUTOCOMPLETE_LIST = {"add", "clear", "creategroup", "delete", "deletegroup",
        "exit", "find", "help", "undo", "redo", "pin", "unpin", "sort", "edit", "history", "list", "select",
<<<<<<< HEAD
        "selectgroup", "setcolour", "sort name", "sort phone", "sort email"};
=======
        "setcolour", "sort name", "sort phone", "sort email", "export", "import"};
>>>>>>> 95f53887


}<|MERGE_RESOLUTION|>--- conflicted
+++ resolved
@@ -16,11 +16,6 @@
 
     public static final String[] MESSAGE_AUTOCOMPLETE_LIST = {"add", "clear", "creategroup", "delete", "deletegroup",
         "exit", "find", "help", "undo", "redo", "pin", "unpin", "sort", "edit", "history", "list", "select",
-<<<<<<< HEAD
-        "selectgroup", "setcolour", "sort name", "sort phone", "sort email"};
-=======
-        "setcolour", "sort name", "sort phone", "sort email", "export", "import"};
->>>>>>> 95f53887
 
-
+        "selectgroup", "setcolour", "sort name", "sort phone", "sort email", "export", "import"}
 }