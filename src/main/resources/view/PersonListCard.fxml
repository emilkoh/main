--- conflicted
+++ resolved
@@ -28,13 +28,10 @@
           </minWidth>
         </Label>
         <Label fx:id="name" styleClass="cell_big_label" text="\$first" />
-<<<<<<< HEAD
-=======
             <ImageView fx:id="pinIcon" fitHeight="16.0" fitWidth="11.0" pickOnBounds="true" preserveRatio="true">
                <HBox.margin>
                   <Insets />
                </HBox.margin></ImageView>
->>>>>>> cb155e45
       </HBox>
       <FlowPane fx:id="tags" />
       <Label fx:id="phone" styleClass="cell_small_label" text="\$phone" />
